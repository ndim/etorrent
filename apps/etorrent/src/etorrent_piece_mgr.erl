--- conflicted
+++ resolved
@@ -14,13 +14,8 @@
 
 %% API
 -export([start_link/0, decrease_missing_chunks/2, statechange/3,
-<<<<<<< HEAD
-         chunked_pieces/1, size_piece/1,
-	 piece_hash/2, find_new/2, fetched/2, bitfield/1, piecehashes/1,
-=======
          chunked_pieces/1,
 	 piece_hash/2, find_new/2, fetched/2, bitfield/1, pieces/1,
->>>>>>> 0e882e16
 	 valid/2, interesting/2,
 	 chunkify_piece/2, select/1,
          add_monitor/2, num_not_fetched/1, check_interest/2, add_pieces/2, chunk/3]).
@@ -30,20 +25,10 @@
          terminate/2, code_change/3]).
 
 %% Individual pieces are represented via the piece record
-<<<<<<< HEAD
--record(piece, {idpn, % {Id, PieceNumber} pair identifying the piece
-                hash, % Hash of piece
-                id, % (IDX) Id of this piece owning this piece, again for an index
-                piece_number, % Piece Number of piece, replicated for fast qlc access
-                left = unknown, % Number of chunks left...
-		size = none,
-                state}). % (IDX) state is: fetched | not_fetched | chunked
-=======
 -record(piece, {idpn :: {torrent_id(), integer() | '$1' | '_' },
                 hash :: binary() | '_' ,
                 left = unknown :: unknown | integer() | '_', % Chunks left
                 state :: fetched | not_fetched | chunked | '_' }).
->>>>>>> 0e882e16
 
 -type piece() :: #piece{}.
 -export_type([piece/0]).
@@ -66,13 +51,6 @@
 start_link() ->
     gen_server:start_link({local, ?SERVER}, ?MODULE, [], []).
 
-<<<<<<< HEAD
-%% @doc What is the size of a given piece
-size_piece(#piece{state = fetched}) -> 0;
-size_piece(#piece{state = not_fetched, size = Sz}) when is_integer(Sz) -> Sz.
-
-=======
->>>>>>> 0e882e16
 %%--------------------------------------------------------------------
 %% Function: add_pieces(Id, FPList) -> void()
 %% Args:  Id ::= integer() - torrent id
@@ -232,10 +210,6 @@
               ets:insert(?TAB,
                          #piece { idpn = {Id, PN},
                                   hash = Hash,
-<<<<<<< HEAD
-				  size = file_size(Files),
-=======
->>>>>>> 0e882e16
                                   state = State})
       end,
       Pieces),
@@ -327,12 +301,8 @@
             end
     end.
 
-<<<<<<< HEAD
-chunkify_piece(Id, #piece{ size = Sz, state = State, idpn = IDPN }) ->
-=======
 chunkify_piece(Id, #piece{ state = State, idpn = {Id, PN} }) ->
     {ok, Sz} = etorrent_io:piece_size(Id, PN),
->>>>>>> 0e882e16
     Chunks = chunkify(Sz),
     NumChunks = length(Chunks),
     not_fetched = State,
@@ -343,11 +313,7 @@
 %%   From a size, break it up into the off/len pairs we need
 %% @end
 -spec chunkify(integer()) -> [{integer(), integer()}].
-<<<<<<< HEAD
-chunkify(Sz) ->
-=======
 chunkify(Sz) when is_integer(Sz) ->
->>>>>>> 0e882e16
     chunkify(0, Sz).
 
 chunkify(Off, Sz) when Sz =< ?DEFAULT_CHUNK_SIZE ->
@@ -355,11 +321,4 @@
     [{Off, Sz}];
 chunkify(Off, Sz) ->
     [{Off, ?DEFAULT_CHUNK_SIZE}
-<<<<<<< HEAD
      | chunkify(Off + ?DEFAULT_CHUNK_SIZE, Sz - ?DEFAULT_CHUNK_SIZE)].
-
-file_size(Files) ->
-    lists:sum([Sz || {_F, _O, Sz} <- Files]).
-=======
-     | chunkify(Off + ?DEFAULT_CHUNK_SIZE, Sz - ?DEFAULT_CHUNK_SIZE)].
->>>>>>> 0e882e16
