%% @author Jesper Louis Andersen <jesper.louis.andersen@gmail.com>
%% @doc Manage and control peer communication.
%% <p>This gen_server handles the communication with a single peer. It
%% handles incoming connections, and transmits the right messages back
%% to the peer, according to the specification of the BitTorrent
%% procotol.</p>
%% <p>Each peer runs one gen_server of this kind. It handles the
%% queueing of pieces, requestal of new chunks to download, choking
%% states, the remotes request queue, etc.</p>
%% @end
-module(etorrent_peer_control).

-behaviour(gen_server).

-include("etorrent_rate.hrl").
-include("types.hrl").
-include("log.hrl").

%% API
-export([start_link/6, choke/1, unchoke/1, have/2, initialize/2,
        incoming_msg/2, stop/1]).

%% gen_server callbacks
-export([init/1, handle_call/3, handle_cast/2, handle_info/2,
         terminate/2, code_change/3]).

-record(state, { remote_peer_id               :: none_set | binary(),
                 local_peer_id                :: binary(),
                 info_hash                    :: binary(),

		 %% Peer support extended messages
		 extended_messaging = false   :: boolean(),
		 %% Peer uses fast extension
                 fast_extension = false       :: boolean(),
		 %% How many pieces are there left before the peer
		 %% has every pieces?
                 pieces_left                  :: integer(),
                 seeder = false               :: boolean(),
                 socket = none                :: gen_tcp:socket(),

                 remote_choked = true         :: boolean(),

                 local_interested = false     :: boolean(),

                 remote_request_set = gb_sets:empty() :: gb_set(),

<<<<<<< HEAD
                 remote_request_set = gb_sets:empty() :: gb_set(),
=======
                 piece_set = unknown          :: unknown | gb_set(),
>>>>>>> 0e882e16

		 %% Are we in endgame mode?
                 endgame = false              :: boolean(),

                 send_pid                     :: pid(),

                 rate                         :: etorrent_rate:rate(),
                 torrent_id                   :: integer() }).

-define(DEFAULT_CHUNK_SIZE, 16384). % Default size for a chunk. All clients use this.
-define(HIGH_WATERMARK, 30). % How many chunks to queue up to
-define(LOW_WATERMARK, 5).  % Requeue when there are less than this number of pieces in queue

-ignore_xref([{start_link, 6}]).

%%====================================================================

%% @doc Starts the server
%% @end
start_link(LocalPeerId, InfoHash, Id, {IP, Port}, Caps, Socket) ->
    gen_server:start_link(?MODULE, [LocalPeerId, InfoHash,
                                    Id, {IP, Port}, Caps, Socket], []).

%% @doc Gracefully ask the server to stop.
%% @end
stop(Pid) ->
    gen_server:cast(Pid, stop).

%% @doc Choke the peer.
%% <p>The intended caller of this function is the {@link etorrent_choker}</p>
%% @end
choke(Pid) ->
    gen_server:cast(Pid, choke).

%% @doc Unchoke the peer.
%% <p>The intended caller of this function is the {@link etorrent_choker}</p>
%% @end
unchoke(Pid) ->
    gen_server:cast(Pid, unchoke).

%% @doc Tell the peer we have just received piece PieceNumber.
%% <p>The intended caller of this function is the {@link etorrent_piece_mgr}</p>
%% @end
have(Pid, PieceNumber) ->
    gen_server:cast(Pid, {have, PieceNumber}).

%% @doc We got a chunk while in endgame mode, handle it.
%% <p>The logic is that the chunk may be queued up for this peer. We
%% wish to either cancel the request or remove it from the request
%% queue before it is sent out if possible.</p>
%% @end
endgame_got_chunk(Pid, Chunk) ->
    gen_server:cast(Pid, {endgame_got_chunk, Chunk}).

%% @doc Initialize the connection.
%% <p>The `Way' parameter tells the client of the connection is
%% `incoming' or `outgoing'. They are handled differently since part
%% of the handshake is already completed for incoming connections.</p>
%% @end
-type direction() :: incoming | outgoing.
-spec initialize(pid(), direction()) -> ok.
initialize(Pid, Way) ->
    gen_server:cast(Pid, {initialize, Way}).

%% @doc Request this this peer try queue up pieces.
%% <p>Used in certain situations where another peer gives back
%% chunks. This call ensures progress by giving other peers a chance
%% at grabbing the given-back pieces.</p>
%% @end
try_queue_pieces(Pid) ->
    gen_server:cast(Pid, try_queue_pieces).

%% @doc Inject an incoming message to the process.
%% <p>This is the main "Handle-incoming-messages" call. The intended
%% caller is {@link etorrent_peer_recv}, whenever a message arrives on
%% the socket.</p>
%% @end
incoming_msg(Pid, Msg) ->
    gen_server:cast(Pid, {incoming_msg, Msg}).

%%====================================================================

%% @private
init([LocalPeerId, InfoHash, Id, {IP, Port}, Caps, Socket]) ->
    random:seed(now()),
    ok = etorrent_table:new_peer(IP, Port, Id, self(), leeching),
    ok = etorrent_choker:monitor(self()),
    {value, NumPieces} = etorrent_torrent:num_pieces(Id),
    gproc:add_local_name({peer, Socket, control}),
    {ok, #state{
       socket = Socket,
       pieces_left = NumPieces,
       local_peer_id = LocalPeerId,
       remote_request_set = gb_sets:empty(),
       info_hash = InfoHash,
       torrent_id = Id,
       extended_messaging = proplists:get_bool(extended_messaging, Caps)}}.

%% @private
handle_cast({initialize, Way}, S) ->
    case etorrent_counters:obtain_peer_slot() of
        ok ->
            case connection_initialize(Way, S) of
                {ok, NS} -> {noreply, NS};
                {stop, Type} -> {stop, Type, S}
            end;
        full ->
            {stop, normal, S}
    end;
handle_cast({incoming_msg, Msg}, S) ->
    case handle_message(Msg, S) of
        {ok, NS} -> {noreply, NS};
        {stop, NS} -> {stop, normal, NS}
    end;
handle_cast(choke, S) ->
    etorrent_peer_send:choke(S#state.send_pid),
    {noreply, S};
handle_cast(unchoke, S) ->
    etorrent_peer_send:unchoke(S#state.send_pid),
    {noreply, S};
handle_cast(interested, S) ->
    {noreply, statechange_interested(S, true)};
handle_cast({have, PN}, #state { piece_set = unknown, send_pid = SPid } = S) ->
    etorrent_peer_send:have(SPid, PN),
    {noreply, S};
handle_cast({have, PN}, #state { piece_set = PS, send_pid = SPid } = S) ->
    case gb_sets:is_element(PN, PS) of
        true -> ok;
        false -> ok = etorrent_peer_send:have(SPid, PN)
    end,
    Pruned = gb_sets:delete_any(PN, PS),
    {noreply, S#state { piece_set = Pruned }};
handle_cast({endgame_got_chunk, {chunk, Index, Offset, Len}},
	    #state { torrent_id = Id, send_pid = SPid, remote_request_set = RS } = S) ->
    Chunk = {Index, Offset, Len},
    R = handle_endgame_got_chunk(Chunk, SPid, RS),
    etorrent_chunk_mgr:endgame_remove_chunk(SPid, Id, Chunk),
    {noreply, S#state { remote_request_set = R }};
handle_cast(try_queue_pieces, S) ->
    {ok, NS} = try_to_queue_up_pieces(S),
    {noreply, NS};
handle_cast(stop, S) ->
    {stop, normal, S};
handle_cast(Msg, State) ->
    ?WARN([unknown_msg, Msg]),
    {noreply, State}.


%% @private
handle_info({tcp, _P, _Packet}, State) ->
    ?ERR([wrong_controller]),
    {noreply, State};
handle_info(Info, State) ->
    ?WARN([unknown_msg, Info]),
    {noreply, State}.

%% @private
terminate(_Reason, _S) ->
    ok.

%% @private
handle_call(Request, _From, State) ->
    ?WARN([unknown_handle_call, Request]),
    {noreply, State}.

%% @private
code_change(_OldVsn, State, _Extra) ->
    {ok, State}.

%%--------------------------------------------------------------------

%%--------------------------------------------------------------------
%% Func: handle_message(Msg, State) -> {ok, NewState} | {stop, Reason, NewState}
%% Description: Process an incoming message Msg from the wire. Return either
%%  {ok, S} if the processing was ok, or {stop, Reason, S} in case of an error.
%%--------------------------------------------------------------------
-spec handle_message(_,_) -> {'ok',_} | {'stop',_}.
handle_message(keep_alive, S) ->
    {ok, S};
handle_message(choke, S) ->
    ok = etorrent_peer_states:set_choke(S#state.torrent_id, self()),
    NS = case S#state.fast_extension of
             true -> S;
	     false ->
		 %% Put chunks back
		 ok = etorrent_chunk_mgr:putback_chunks(self()),
		 %% Tell other peers that there is 0xf00d!
		 etorrent_table:foreach_peer(S#state.torrent_id,
					     fun(P) -> try_queue_pieces(P) end),
		 %% Clean up the request set.
		 S#state{ remote_request_set = gb_sets:empty() }
         end,
    {ok, NS#state { remote_choked = true }};
handle_message(unchoke, S) ->
    ok = etorrent_peer_states:set_unchoke(S#state.torrent_id, self()),
    try_to_queue_up_pieces(S#state{remote_choked = false});
handle_message(interested, S) ->
    ok = etorrent_peer_states:set_interested(S#state.torrent_id, self()),
    ok = etorrent_peer_send:check_choke(S#state.send_pid),
    {ok, S};
handle_message(not_interested, S) ->
    ok = etorrent_peer_states:set_not_interested(S#state.torrent_id, self()),
    ok = etorrent_peer_send:check_choke(S#state.send_pid),
    {ok, S};
handle_message({request, Index, Offset, Len}, S) ->
    etorrent_peer_send:remote_request(S#state.send_pid, Index, Offset, Len),
    {ok, S};
handle_message({cancel, Index, Offset, Len}, S) ->
    etorrent_peer_send:cancel(S#state.send_pid, Index, Offset, Len),
    {ok, S};
handle_message({have, PieceNum}, S) -> peer_have(PieceNum, S);
handle_message({suggest, Idx}, S) ->
    ?INFO([{peer_id, S#state.remote_peer_id}, {suggest, Idx}]),
    {ok, S};
handle_message(have_none, #state { piece_set = PS } = S) when PS =/= unknown ->
    {stop, normal, S};
handle_message(have_none, #state { fast_extension = true, torrent_id = Torrent_Id } = S) ->
    {value, Size} = etorrent_torrent:num_pieces(Torrent_Id),
    {ok, S#state { piece_set = gb_sets:new(),
                   pieces_left = Size,
                   seeder = false}};
       handle_message(have_all, #state { piece_set = PS }) when PS =/= unknown ->
    {error, piece_set_out_of_band};
handle_message(have_all, #state { fast_extension = true, torrent_id = Torrent_Id } = S) ->
    {value, Size} = etorrent_torrent:num_pieces(Torrent_Id),
    FullSet = gb_sets:from_list(lists:seq(0, Size - 1)),
    {ok, S#state { piece_set = FullSet,
                   pieces_left = 0,
                   seeder = true }};
handle_message({bitfield, _BF},
    #state { piece_set = PS, socket = Socket, remote_peer_id = RemotePid })
            when PS =/= unknown ->
    {ok, {IP, Port}} = inet:peername(Socket),
    etorrent_peer_mgr:enter_bad_peer(IP, Port, RemotePid),
    {error, piece_set_out_of_band};
handle_message({bitfield, BitField},
        #state { torrent_id = Torrent_Id, pieces_left = Pieces_Left,
                 remote_peer_id = RemotePid } = S) ->
    {value, Size} = etorrent_torrent:num_pieces(Torrent_Id),
    {ok, PieceSet} =
        etorrent_proto_wire:decode_bitfield(Size, BitField),
    Left = Pieces_Left - gb_sets:size(PieceSet),
    case Left of
        0  -> ok = etorrent_table:statechange_peer(self(), seeder);
        _N -> ok
    end,
    case etorrent_piece_mgr:check_interest(Torrent_Id, PieceSet) of
        {interested, Pruned} ->
            {ok, statechange_interested(S#state {piece_set = gb_sets:from_list(Pruned),
                                                 pieces_left = Left,
                                                 seeder = Left == 0},
                                        true)};
        not_interested ->
            {ok, S#state{piece_set = gb_sets:empty(), pieces_left = Left,
                         seeder = Left == 0}};
        invalid_piece ->
            {stop, {invalid_piece_2, RemotePid}, S}
    end;
handle_message({piece, Index, Offset, Data}, #state { remote_request_set = RS } = S) ->
    case handle_got_chunk(Index, Offset, Data, RS,
			  S#state.torrent_id) of
	{ok, RS} ->
	    try_to_queue_up_pieces(S); % No change on RS
	{ok, NRS} ->
	    handle_endgame(S#state.torrent_id,
			   {Index, Offset, byte_size(Data)}, S#state.endgame),
	    try_to_queue_up_pieces(S#state { remote_request_set = NRS})
    end;
handle_message({extended, _, _}, S) when S#state.extended_messaging == false ->
    %% We do not accept extended messages unless they have been enabled.
    {stop, normal, S};
handle_message({extended, 0, _BCode}, S) ->
    %% Disable the extended messaging for now,
    %?INFO([{extended_message, etorrent_bcoding:decode(BCode)}]),
    %% We could consider storing the information here, if needed later on,
    %%   but for now we simply ignore that.
    {ok, S};
handle_message(Unknown, S) ->
    ?WARN([unknown_message, Unknown]),
    {stop, normal, S}.

<<<<<<< HEAD
%%--------------------------------------------------------------------
%% Func: handle_endgame_got_chunk({chunk, Index, Offset, Len}, S) -> S
%% Description: Some other peer just downloaded {Index, Offset, Len} so try
%%   not to download it here if we can avoid it.
%%--------------------------------------------------------------------
handle_endgame_got_chunk({chunk, Index, Offset, Len}, S) ->
    case gb_sets:is_element({Index, Offset, Len}, S#state.remote_request_set) of
        true ->
            %% Delete the element from the request set.
            RS = gb_sets:del_element({Index, Offset, Len}, S#state.remote_request_set),
            etorrent_peer_send:cancel(S#state.send_pid,
                                        Index,
                                        Offset,
                                        Len),
            etorrent_chunk_mgr:endgame_remove_chunk(S#state.send_pid,
                                                    S#state.torrent_id,
                                                    {Index, Offset, Len}),
            S#state { remote_request_set = RS };
        false ->
            %% Not an element in the request queue, ignore
            etorrent_chunk_mgr:endgame_remove_chunk(S#state.send_pid,
                                                    S#state.torrent_id,
                                                    {Index, Offset, Len}),
            S
    end.

%%--------------------------------------------------------------------
%% Func: handle_got_chunk(Index, Offset, Data, Len, S) -> {ok, State}
%% Description: We just got some chunk data. Store it in the mnesia DB
%%--------------------------------------------------------------------
handle_got_chunk(Index, Offset, Data, Len, S) ->
    case gb_sets:is_element({Index, Offset, Len},
                         S#state.remote_request_set) of
	true ->
	    Len = byte_size(Data), %% Destroy ourselves if this is not true
            ok = etorrent_chunk_mgr:store_chunk(S#state.torrent_id,
                                                {Index, Offset, Data},
                                                S#state.file_system_pid),
            %% Tell other peers we got the chunk if in endgame
            case S#state.endgame of
                true ->
                    case etorrent_chunk_mgr:mark_fetched(S#state.torrent_id,
                                                     {Index, Offset, Len}) of
                        found ->
                            ok;
                        assigned ->
			    etorrent_table:foreach_peer(
			      S#state.torrent_id,
			      fun(P) ->
				      endgame_got_chunk(
					P,
					{chunk, Index, Offset, Len})
			      end)
                    end;
                false ->
                    ok
            end,
            RS = gb_sets:del_element({Index, Offset, Len}, S#state.remote_request_set),
            {ok, S#state { remote_request_set = RS }};
=======

%% @doc handle the case where we get a chunk while in endgame mode.
%%   Note: This is when we get it from <i>another</i> peer than ourselves
%% @end
handle_endgame_got_chunk({Index, Offset, Len}, SendPid, RSet) ->
    case gb_sets:is_element({Index, Offset, Len}, RSet) of
	true ->
	    %% Delete the element from the request set.
	    etorrent_peer_send:cancel(SendPid, Index, Offset, Len),
	    gb_sets:del_element({Index, Offset, Len}, RSet);
	false ->
	    %% Not an element in the request queue, ignore
	    RSet
    end.

%% @doc Handle the case where we may be in endgame correctly.
handle_endgame(_TorrentId, _Chunk, false) -> ok;
handle_endgame(TorrentId, {Index, Offset, Len}, true) ->
    case etorrent_chunk_mgr:mark_fetched(TorrentId,
					 {Index, Offset, Len}) of
	found -> ok;
	assigned ->
	    F = fun(P) ->
			endgame_got_chunk(P, {chunk, Index, Offset, Len})
		end,
	    etorrent_table:foreach_peer(TorrentId, F)
    end.

%% @doc Process an incoming chunk in normal mode
%%   returns an updated request set
%% @end
handle_got_chunk(Index, Offset, Data, RSet, TorrentId) ->
    case gb_sets:is_element({Index, Offset, byte_size(Data)}, RSet) of
	true ->
            ok = etorrent_chunk_mgr:store_chunk(TorrentId,
                                                {Index, Offset, Data}),
            RS = gb_sets:del_element({Index, Offset, byte_size(Data)}, RSet),
            {ok, RS};
>>>>>>> 0e882e16
        false ->
            %% Stray piece, we could try to get hold of it but for now we just
            %%   throw it on the floor.
            {ok, RSet}
    end.

<<<<<<< HEAD

%%--------------------------------------------------------------------
%% Function: unqueue_all_pieces/1
%% Description: Unqueue all queued pieces at the other end. We place
%%   the earlier queued items at the end to compensate for quick
%%   choke/unchoke problems and live data.
%%--------------------------------------------------------------------
unqueue_all_pieces(S) ->
    %% Put chunks back
    ok = etorrent_chunk_mgr:putback_chunks(self()),
    %% Tell other peers that there is 0xf00d!
    etorrent_table:foreach_peer(S#state.torrent_id,
        fun(P) -> try_queue_pieces(P) end),
    %% Clean up the request set.
    S#state{ remote_request_set = gb_sets:empty() }.

%%--------------------------------------------------------------------
%% Function: try_to_queue_up_requests(state()) -> {ok, state()}
%% Description: Try to queue up requests at the other end.
%%--------------------------------------------------------------------
=======
%% @doc Description: Try to queue up requests at the other end.
%%   Is called in many places with the state as input as the final thing
%%   it will check if we can queue up pieces and add some if needed.
%% @end
>>>>>>> 0e882e16
try_to_queue_up_pieces(#state { remote_choked = true } = S) ->
    {ok, S};
try_to_queue_up_pieces(S) ->
    case gb_sets:size(S#state.remote_request_set) of
        N when N > ?LOW_WATERMARK ->
            {ok, S};
        %% Optimization: Only replenish pieces modulo some N
        N when is_integer(N) ->
            PiecesToQueue = ?HIGH_WATERMARK - N,
            case etorrent_chunk_mgr:pick_chunks(S#state.torrent_id,
                                                S#state.piece_set,
                                                PiecesToQueue) of
                not_interested -> {ok, statechange_interested(S, false)};
                none_eligible -> {ok, S};
                {ok, Items} -> queue_items(Items, S);
                {endgame, Items} -> queue_items(Items, S#state { endgame = true })
            end
    end.

%% @doc Send chunk messages for each chunk we decided to queue.
%%   also add these chunks to the piece request set.
%% @end
-type chunk() :: {integer(), integer()}.
<<<<<<< HEAD
-spec queue_items([chunk()], #state{}) -> {ok, #state{}}.
=======
-spec queue_items([{integer(), [chunk()]}], #state{}) -> {ok, #state{}}.
>>>>>>> 0e882e16
queue_items(ChunkList, S) ->
    RSet = queue_items(ChunkList, S#state.send_pid, S#state.remote_request_set),
    {ok, S#state { remote_request_set = RSet }}.

-spec queue_items([{integer(), [chunk()]}], pid(), gb_set()) -> gb_set().
queue_items([], _SendPid, Set) -> Set;
queue_items([{Pn, Chunks} | Rest], SendPid, Set) ->
    NT = lists:foldl(
      fun ({Offset, Size}, T) ->
              case gb_sets:is_element({Pn, Offset, Size}, T) of
                  true ->
                      Set;
                  false ->
                      etorrent_peer_send:local_request(SendPid,
                                                         {Pn, Offset, Size}),
                      gb_sets:add_element({Pn, Offset, Size}, T)
              end
      end,
      Set,
      Chunks),
<<<<<<< HEAD
    queue_items(Rest, SendPid, NT);
% @todo: Is this variant used anymore?
queue_items([{Pn, Offset, Size} | Rest], SendPid, Set) ->
    NT = case gb_sets:is_element({Pn, Offset, Size}, Set) of
             true ->
                 Set;
             false ->
                 etorrent_peer_send:local_request(SendPid,
                                                    {Pn, Offset, Size}),
                 gb_sets:add_element({Pn, Offset, Size}, Set)
         end,
=======
>>>>>>> 0e882e16
    queue_items(Rest, SendPid, NT).

% @doc Initialize the connection, depending on the way the connection is
connection_initialize(Way, S) ->
    case Way of
        incoming ->
            case etorrent_proto_wire:complete_handshake(
                            S#state.socket,
                            S#state.info_hash,
                            S#state.local_peer_id) of
                ok -> {ok, NS} =
			  complete_connection_setup(
                                    S#state { remote_peer_id = none_set,
                                              fast_extension = false}),
                      {ok, NS};
                {error, stop} -> {stop, normal}
            end;
        outgoing ->
            {ok, NS} = complete_connection_setup(S),
            {ok, NS}
    end.

%%--------------------------------------------------------------------
%% Function: complete_connection_setup() -> gen_server_reply()}
%% Description: Do the bookkeeping needed to set up the peer:
%%    * enable passive messaging mode on the socket.
%%    * Start the send pid
%%    * Send off the bitfield
%%--------------------------------------------------------------------
complete_connection_setup(#state { extended_messaging = EMSG,
				   socket = Sock } = S) ->
    SendPid = gproc:lookup_local_name({peer, Sock, sender}),
    BF = etorrent_piece_mgr:bitfield(S#state.torrent_id),
    case EMSG of
	true -> etorrent_peer_send:extended_msg(SendPid);
	false -> ignore
    end,
    etorrent_peer_send:bitfield(SendPid, BF),
    {ok, S#state{send_pid = SendPid }}.

statechange_interested(#state{ local_interested = true } = S, true) ->
    S;
statechange_interested(#state{ local_interested = false, send_pid = SPid} = S, true) ->
    etorrent_peer_send:interested(SPid),
    S#state{local_interested = true};
statechange_interested(#state{ local_interested = false} = S, false) ->
    S;
statechange_interested(#state{ local_interested = true, send_pid = SPid} = S, false) ->
    etorrent_peer_send:not_interested(SPid),
    S#state{local_interested = false}.

peer_have(PN, #state { piece_set = unknown } = S) ->
    peer_have(PN, S#state {piece_set = gb_sets:new()});
peer_have(PN, S) ->
    case etorrent_piece_mgr:valid(S#state.torrent_id, PN) of
        true ->
            Left = S#state.pieces_left - 1,
            case peer_seeds(S#state.torrent_id, Left) of
                ok ->
                    case etorrent_piece_mgr:interesting(S#state.torrent_id, PN) of
                        true ->
                            PS = gb_sets:add_element(PN, S#state.piece_set),
                            NS = S#state { piece_set = PS, pieces_left = Left, seeder = Left == 0},
                            case S#state.local_interested of
                                true ->
                                    try_to_queue_up_pieces(NS);
                                false ->
                                    try_to_queue_up_pieces(statechange_interested(NS, true))
                            end;
                        false ->
                            NSS = S#state { pieces_left = Left, seeder = Left == 0},
                            {ok, NSS}
                    end;
                stop -> {stop, S}
            end;
        false ->
            {ok, {IP, Port}} = inet:peername(S#state.socket),
            etorrent_peer_mgr:enter_bad_peer(IP, Port, S#state.remote_peer_id),
            {stop, normal, S}
    end.

peer_seeds(Id, 0) ->
    ok = etorrent_table:statechange_peer(self(), seeder),
    case etorrent_torrent:is_seeding(Id) of
        true  -> stop;
        false -> ok
    end;
peer_seeds(_Id, _N) -> ok.

<|MERGE_RESOLUTION|>--- conflicted
+++ resolved
@@ -44,11 +44,7 @@
 
                  remote_request_set = gb_sets:empty() :: gb_set(),
 
-<<<<<<< HEAD
-                 remote_request_set = gb_sets:empty() :: gb_set(),
-=======
                  piece_set = unknown          :: unknown | gb_set(),
->>>>>>> 0e882e16
 
 		 %% Are we in endgame mode?
                  endgame = false              :: boolean(),
@@ -330,68 +326,6 @@
     ?WARN([unknown_message, Unknown]),
     {stop, normal, S}.
 
-<<<<<<< HEAD
-%%--------------------------------------------------------------------
-%% Func: handle_endgame_got_chunk({chunk, Index, Offset, Len}, S) -> S
-%% Description: Some other peer just downloaded {Index, Offset, Len} so try
-%%   not to download it here if we can avoid it.
-%%--------------------------------------------------------------------
-handle_endgame_got_chunk({chunk, Index, Offset, Len}, S) ->
-    case gb_sets:is_element({Index, Offset, Len}, S#state.remote_request_set) of
-        true ->
-            %% Delete the element from the request set.
-            RS = gb_sets:del_element({Index, Offset, Len}, S#state.remote_request_set),
-            etorrent_peer_send:cancel(S#state.send_pid,
-                                        Index,
-                                        Offset,
-                                        Len),
-            etorrent_chunk_mgr:endgame_remove_chunk(S#state.send_pid,
-                                                    S#state.torrent_id,
-                                                    {Index, Offset, Len}),
-            S#state { remote_request_set = RS };
-        false ->
-            %% Not an element in the request queue, ignore
-            etorrent_chunk_mgr:endgame_remove_chunk(S#state.send_pid,
-                                                    S#state.torrent_id,
-                                                    {Index, Offset, Len}),
-            S
-    end.
-
-%%--------------------------------------------------------------------
-%% Func: handle_got_chunk(Index, Offset, Data, Len, S) -> {ok, State}
-%% Description: We just got some chunk data. Store it in the mnesia DB
-%%--------------------------------------------------------------------
-handle_got_chunk(Index, Offset, Data, Len, S) ->
-    case gb_sets:is_element({Index, Offset, Len},
-                         S#state.remote_request_set) of
-	true ->
-	    Len = byte_size(Data), %% Destroy ourselves if this is not true
-            ok = etorrent_chunk_mgr:store_chunk(S#state.torrent_id,
-                                                {Index, Offset, Data},
-                                                S#state.file_system_pid),
-            %% Tell other peers we got the chunk if in endgame
-            case S#state.endgame of
-                true ->
-                    case etorrent_chunk_mgr:mark_fetched(S#state.torrent_id,
-                                                     {Index, Offset, Len}) of
-                        found ->
-                            ok;
-                        assigned ->
-			    etorrent_table:foreach_peer(
-			      S#state.torrent_id,
-			      fun(P) ->
-				      endgame_got_chunk(
-					P,
-					{chunk, Index, Offset, Len})
-			      end)
-                    end;
-                false ->
-                    ok
-            end,
-            RS = gb_sets:del_element({Index, Offset, Len}, S#state.remote_request_set),
-            {ok, S#state { remote_request_set = RS }};
-=======
-
 %% @doc handle the case where we get a chunk while in endgame mode.
 %%   Note: This is when we get it from <i>another</i> peer than ourselves
 %% @end
@@ -429,40 +363,16 @@
                                                 {Index, Offset, Data}),
             RS = gb_sets:del_element({Index, Offset, byte_size(Data)}, RSet),
             {ok, RS};
->>>>>>> 0e882e16
         false ->
             %% Stray piece, we could try to get hold of it but for now we just
             %%   throw it on the floor.
             {ok, RSet}
     end.
 
-<<<<<<< HEAD
-
-%%--------------------------------------------------------------------
-%% Function: unqueue_all_pieces/1
-%% Description: Unqueue all queued pieces at the other end. We place
-%%   the earlier queued items at the end to compensate for quick
-%%   choke/unchoke problems and live data.
-%%--------------------------------------------------------------------
-unqueue_all_pieces(S) ->
-    %% Put chunks back
-    ok = etorrent_chunk_mgr:putback_chunks(self()),
-    %% Tell other peers that there is 0xf00d!
-    etorrent_table:foreach_peer(S#state.torrent_id,
-        fun(P) -> try_queue_pieces(P) end),
-    %% Clean up the request set.
-    S#state{ remote_request_set = gb_sets:empty() }.
-
-%%--------------------------------------------------------------------
-%% Function: try_to_queue_up_requests(state()) -> {ok, state()}
-%% Description: Try to queue up requests at the other end.
-%%--------------------------------------------------------------------
-=======
 %% @doc Description: Try to queue up requests at the other end.
 %%   Is called in many places with the state as input as the final thing
 %%   it will check if we can queue up pieces and add some if needed.
 %% @end
->>>>>>> 0e882e16
 try_to_queue_up_pieces(#state { remote_choked = true } = S) ->
     {ok, S};
 try_to_queue_up_pieces(S) ->
@@ -486,11 +396,7 @@
 %%   also add these chunks to the piece request set.
 %% @end
 -type chunk() :: {integer(), integer()}.
-<<<<<<< HEAD
--spec queue_items([chunk()], #state{}) -> {ok, #state{}}.
-=======
 -spec queue_items([{integer(), [chunk()]}], #state{}) -> {ok, #state{}}.
->>>>>>> 0e882e16
 queue_items(ChunkList, S) ->
     RSet = queue_items(ChunkList, S#state.send_pid, S#state.remote_request_set),
     {ok, S#state { remote_request_set = RSet }}.
@@ -511,20 +417,6 @@
       end,
       Set,
       Chunks),
-<<<<<<< HEAD
-    queue_items(Rest, SendPid, NT);
-% @todo: Is this variant used anymore?
-queue_items([{Pn, Offset, Size} | Rest], SendPid, Set) ->
-    NT = case gb_sets:is_element({Pn, Offset, Size}, Set) of
-             true ->
-                 Set;
-             false ->
-                 etorrent_peer_send:local_request(SendPid,
-                                                    {Pn, Offset, Size}),
-                 gb_sets:add_element({Pn, Offset, Size}, Set)
-         end,
-=======
->>>>>>> 0e882e16
     queue_items(Rest, SendPid, NT).
 
 % @doc Initialize the connection, depending on the way the connection is
