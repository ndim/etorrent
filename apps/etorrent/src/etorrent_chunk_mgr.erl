--- conflicted
+++ resolved
@@ -161,8 +161,6 @@
     Reply = ok,
     {reply, Reply, State}.
 
-<<<<<<< HEAD
-=======
 ensure_monitor(Pid, Set) ->
     case gb_sets:is_member(Pid, Set) of
 	true ->
@@ -172,13 +170,6 @@
 	    gb_sets:add(Pid, Set)
     end.
 
-%%--------------------------------------------------------------------
-%% Function: handle_cast(Msg, State) -> {noreply, State} |
-%%                                      {noreply, State, Timeout} |
-%%                                      {stop, Reason, State}
-%% Description: Handling cast messages
-%%--------------------------------------------------------------------
->>>>>>> decb4b1a
 handle_cast({store_chunk, Id, Pid, {Index, Data, Ops}, {Offset, Len}, FSPid}, S) ->
     ok = etorrent_io:write_chunk(Id, Index, Offset, Data),
     %% Add the newly fetched data to the fetched list
@@ -204,16 +195,6 @@
     ?WARN([unknown_msg, Msg]),
     {noreply, State}.
 
-<<<<<<< HEAD
-
-=======
-%%--------------------------------------------------------------------
-%% Function: handle_info(Info, State) -> {noreply, State} |
-%%                                       {noreply, State, Timeout} |
-%%                                       {stop, Reason, State}
-%% Description: Handling all non call/cast messages
-%%--------------------------------------------------------------------
->>>>>>> decb4b1a
 handle_info({'DOWN', _Ref, process, Pid, _Reason}, S) ->
     case dict:find(Pid, S#state.torrent_dict) of
 	{ok, Id} ->
