--- conflicted
+++ resolved
@@ -51,16 +51,8 @@
     {noreply, State}.
 
 %% @private
-handle_info(timeout, S) ->
+handle_info(timeout, #state { our_peer_id = PeerId} = S) ->
     case gen_tcp:accept(S#state.listen_socket) of
-<<<<<<< HEAD
-        {ok, Socket} -> handshake(Socket, S),
-                        {noreply, S, 0};
-        {error, closed}       -> {noreply, S, 0};
-        {error, econnaborted} -> {noreply, S, 0};
-        {error, enotconn}     -> {noreply, S, 0};
-        {error, E}            -> {stop, E, S}
-=======
         {ok, Socket} ->
 	    {ok, _Pid} = etorrent_listen_sup:start_child(),
 	    handshake(Socket, PeerId);
@@ -70,8 +62,6 @@
         {error, E}            -> ?WARN([{error, E}]), ok
     end,
     {stop, normal, S}.
->>>>>>> b44e296e
-    end.
 
 %% @private
 terminate(_Reason, _State) ->
