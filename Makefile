--- conflicted
+++ resolved
@@ -48,9 +48,6 @@
 xref: compile
 	rebar skip_deps=true xref
 
-<<<<<<< HEAD
-.PHONY: all deps compile tags dialyze run tracer clean eunit rel xref dev console console-perf
-=======
 graph: depgraph.png depgraph.pdf
 
 depgraph.dot: compile
@@ -58,11 +55,10 @@
 
 
 .PHONY: all compile tags dialyze run tracer clean \
-	 eunit rel xref dev console console-perf graph
+	 deps eunit rel xref dev console console-perf graph
 
 %.png: %.dot
 	dot -Tpng $< > $@
 
 %.pdf: %.dot
 	dot -Tpdf $< > $@
->>>>>>> 8d0ed378
