--- conflicted
+++ resolved
@@ -71,11 +71,7 @@
 
     {ok, {{one_for_all, 1, 60},
 	  [Counters, EventManager, PeerMgr, FastResume, RateManager, PieceManager,
-<<<<<<< HEAD
-	   ChunkManager, Choker, Listener, AcceptorSup, DirWatcherSup, TorrentMgr,
-=======
 	   ChunkManager, Choker, Listener, AcceptorSup, TorrentMgr, DirWatcherSup,
->>>>>>> 331caf1a
 	   TorrentPool]}}.
 
 %%====================================================================
